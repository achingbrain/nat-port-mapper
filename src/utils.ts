import os from 'node:os'
import { isIPv4, isIPv6 } from '@chainsafe/is-ip'
import { Netmask } from 'netmask'

const PRIVATE_IP_RANGES = [
  '0.0.0.0/8',
  '10.0.0.0/8',
  '100.64.0.0/10',
  '127.0.0.0/8',
  '169.254.0.0/16',
  '172.16.0.0/12',
  '192.0.0.0/24',
  '192.0.0.0/29',
  '192.0.0.8/32',
  '192.0.0.9/32',
  '192.0.0.10/32',
  '192.0.0.170/32',
  '192.0.0.171/32',
  '192.0.2.0/24',
  '192.31.196.0/24',
  '192.52.193.0/24',
  '192.88.99.0/24',
  '192.168.0.0/16',
  '192.175.48.0/24',
  '198.18.0.0/15',
  '198.51.100.0/24',
  '203.0.113.0/24',
  '240.0.0.0/4',
  '255.255.255.255/32'
]

const NETMASK_RANGES = PRIVATE_IP_RANGES.map(ipRange => new Netmask(ipRange))

function ipv4Check (ipAddr: string): boolean {
  for (const r of NETMASK_RANGES) {
    if (r.contains(ipAddr)) { return true }
  }

  return false
}

function isIpv4MappedIpv6 (ipAddr: string): boolean {
  return /^::ffff:([0-9a-fA-F]{1,4}):([0-9a-fA-F]{1,4})$/.test(ipAddr)
}

/**
 * @see https://datatracker.ietf.org/doc/html/rfc4291#section-2.5.5.2
 */
function ipv4MappedIpv6Check (ipAddr: string): boolean {
  const parts = ipAddr.split(':')

  if (parts.length < 2) {
    return false
  }

  const octet34 = parts[parts.length - 1].padStart(4, '0')
  const octet12 = parts[parts.length - 2].padStart(4, '0')

  const ip4 = `${parseInt(octet12.substring(0, 2), 16)}.${parseInt(octet12.substring(2), 16)}.${parseInt(octet34.substring(0, 2), 16)}.${parseInt(octet34.substring(2), 16)}`

  return ipv4Check(ip4)
}

/**
 * @see https://datatracker.ietf.org/doc/html/rfc4291#section-2.2 example 3
 */
function isIpv4EmbeddedIpv6 (ipAddr: string): boolean {
  return /^::ffff:([0-9]{1,3})\.([0-9]{1,3})\.([0-9]{1,3})\.([0-9]{1,3})$/.test(ipAddr)
}

function ipv4EmbeddedIpv6Check (ipAddr: string): boolean {
  const parts = ipAddr.split(':')
  const ip4 = parts[parts.length - 1]

  return ipv4Check(ip4)
}

function ipv6Check (ipAddr: string): boolean {
  return /^::$/.test(ipAddr) ||
    /^::1$/.test(ipAddr) ||
    /^64:ff9b::([0-9]{1,3})\.([0-9]{1,3})\.([0-9]{1,3})\.([0-9]{1,3})$/.test(ipAddr) ||
    /^100::([0-9a-fA-F]{0,4}):?([0-9a-fA-F]{0,4}):?([0-9a-fA-F]{0,4}):?([0-9a-fA-F]{0,4})$/.test(ipAddr) ||
    /^2001::([0-9a-fA-F]{0,4}):?([0-9a-fA-F]{0,4}):?([0-9a-fA-F]{0,4}):?([0-9a-fA-F]{0,4}):?([0-9a-fA-F]{0,4}):?([0-9a-fA-F]{0,4})$/.test(ipAddr) ||
    /^2001:2[0-9a-fA-F]:([0-9a-fA-F]{0,4}):?([0-9a-fA-F]{0,4}):?([0-9a-fA-F]{0,4}):?([0-9a-fA-F]{0,4}):?([0-9a-fA-F]{0,4}):?([0-9a-fA-F]{0,4})$/.test(ipAddr) ||
    /^2001:db8:([0-9a-fA-F]{0,4}):?([0-9a-fA-F]{0,4}):?([0-9a-fA-F]{0,4}):?([0-9a-fA-F]{0,4}):?([0-9a-fA-F]{0,4}):?([0-9a-fA-F]{0,4})$/.test(ipAddr) ||
    /^2002:([0-9a-fA-F]{0,4}):?([0-9a-fA-F]{0,4}):?([0-9a-fA-F]{0,4}):?([0-9a-fA-F]{0,4}):?([0-9a-fA-F]{0,4}):?([0-9a-fA-F]{0,4}):?([0-9a-fA-F]{0,4})$/.test(ipAddr) ||
    /^f[c-d]([0-9a-fA-F]{2,2}):/i.test(ipAddr) ||
    /^fe[8-9a-bA-B][0-9a-fA-F]:/i.test(ipAddr) ||
    /^ff([0-9a-fA-F]{2,2}):/i.test(ipAddr)
}

export function isPrivateIp (ip: string): boolean | undefined {
<<<<<<< HEAD
  if (isIPv4(ip)) return ipv4Check(ip)
  else if (isIpv4MappedIpv6(ip)) return ipv4MappedIpv6Check(ip)
  else if (isIpv4EmbeddedIpv6(ip)) return ipv4EmbeddedIpv6Check(ip)
  else if (isIPv6(ip)) return ipv6Check(ip)
  else return undefined
}

export function * findLocalAddresses (family: 'IPv4' | 'IPv6'): Generator<string, void, unknown> {
  const interfaces = os.networkInterfaces()
  let foundAddress = false

  for (const infos of Object.values(interfaces)) {
    if (infos == null) {
      continue
    }

    for (const info of infos) {
      if (info.internal) {
        // ignore loopback
        continue
      }

      if (info.family !== family) {
        continue
      }

      if (info.family === 'IPv6' && info.address.startsWith('fe80')) {
        // ignore IPv6 link-local unicast
        continue
      }

      if (info.family === 'IPv4' && info.address.startsWith('169.254')) {
        // ignore IPv4 link-local unicast
        continue
      }

      foundAddress = true
      yield info.address
    }
  }

  if (!foundAddress) {
    throw new Error('Could not detect any local addresses eligible for mapping - please pass a `localAddress` to the map function instead')
  }
=======
  if (isIPv4(ip)) { return ipv4Check(ip) } else if (isIpv4MappedIpv6(ip)) { return ipv4MappedIpv6Check(ip) } else if (isIpv4EmbeddedIpv6(ip)) { return ipv4EmbeddedIpv6Check(ip) } else if (isIPv6(ip)) { return ipv6Check(ip) } else { return undefined }
>>>>>>> d2e1c68f
}<|MERGE_RESOLUTION|>--- conflicted
+++ resolved
@@ -90,12 +90,7 @@
 }
 
 export function isPrivateIp (ip: string): boolean | undefined {
-<<<<<<< HEAD
-  if (isIPv4(ip)) return ipv4Check(ip)
-  else if (isIpv4MappedIpv6(ip)) return ipv4MappedIpv6Check(ip)
-  else if (isIpv4EmbeddedIpv6(ip)) return ipv4EmbeddedIpv6Check(ip)
-  else if (isIPv6(ip)) return ipv6Check(ip)
-  else return undefined
+  if (isIPv4(ip)) { return ipv4Check(ip) } else if (isIpv4MappedIpv6(ip)) { return ipv4MappedIpv6Check(ip) } else if (isIpv4EmbeddedIpv6(ip)) { return ipv4EmbeddedIpv6Check(ip) } else if (isIPv6(ip)) { return ipv6Check(ip) } else { return undefined }
 }
 
 export function * findLocalAddresses (family: 'IPv4' | 'IPv6'): Generator<string, void, unknown> {
@@ -135,7 +130,4 @@
   if (!foundAddress) {
     throw new Error('Could not detect any local addresses eligible for mapping - please pass a `localAddress` to the map function instead')
   }
-=======
-  if (isIPv4(ip)) { return ipv4Check(ip) } else if (isIpv4MappedIpv6(ip)) { return ipv4MappedIpv6Check(ip) } else if (isIpv4EmbeddedIpv6(ip)) { return ipv4EmbeddedIpv6Check(ip) } else if (isIPv6(ip)) { return ipv6Check(ip) } else { return undefined }
->>>>>>> d2e1c68f
 }